# Online Judge Tools

[![Travis](https://img.shields.io/travis/kmyk/online-judge-tools.svg)](https://travis-ci.org/kmyk/online-judge-tools)
[![PyPI](https://img.shields.io/pypi/l/online-judge-tools.svg)](#)
[![PyPI](https://img.shields.io/pypi/pyversions/online-judge-tools.svg)](#)
[![PyPI](https://img.shields.io/pypi/status/online-judge-tools.svg)](#)
[![PyPI](https://img.shields.io/pypi/v/online-judge-tools.svg)](https://pypi.python.org/pypi/online-judge-tools)
[![Documentation Status](https://readthedocs.org/projects/online-judge-tools/badge/?version=master)](https://online-judge-tools.readthedocs.io/en/master/?badge=master)
[![Join the chat at https://gitter.im/online-judge-tools/community](https://badges.gitter.im/online-judge-tools/community.svg)](https://gitter.im/online-judge-tools/community?utm_source=badge&utm_medium=badge&utm_campaign=pr-badge&utm_content=badge)
[![Downloads](https://pepy.tech/badge/online-judge-tools)](https://pepy.tech/project/online-judge-tools)

Tools for online judge services. Downloading sample cases, Testing/Submitting your code, and various utilities.

## Screencast

![screencast](https://user-images.githubusercontent.com/2203128/34708715-568b13c0-f557-11e7-97ef-9f6b646e4776.gif)

## Features

-   Download sample cases
    -   AtCoder
    -   Yukicoder
    -   Anarchy Golf
    -   Codeforces
    -   HackerRank
    -   Aizu Online Judge
    -   CS Academy
<<<<<<< HEAD
    -   Toph
=======
    -   PKU JudgeOnline
    -   Kattis
>>>>>>> dfe74cc4
-   Download system test cases
    -   Yukicoder
    -   Aizu Online Judge
-   Login
    -   AtCoder
    -   Yukicoder (via github.com or [session token](https://github.com/kmyk/online-judge-tools/blob/master/LOGIN_WITH_COOKIES.md))
    -   Codeforces
    -   HackerRank
    -   TopCoder
    -   Toph
-   Submit your solution
    -   AtCoder
    -   Yukicoder
    -   Codeforces
    -   HackerRank
    -   TopCoder (Marathon Match)
    -   Toph
-   Generate scanner for input  (experimental)
    -   AtCoder
    -   Yukicoder
-   Test your solution
-   Test your solution for reactive problem
-   Generate output files from input and reference implementation
-   Split an input file with many cases to files
-   Print the code statistics used in Anarchy Golf

## How to install

from PyPI: <https://pypi.python.org/pypi/online-judge-tools>

``` sh
$ pip3 install online-judge-tools
```

or

``` sh
$ pip3 install requests
$ pip3 install lxml
$ pip3 install beautifulsoup4
$ pip3 install colorama
$ pip3 install sympy
and
$ git clone https://github.com/kmyk/online-judge-tools
$ cat <<EOF > ~/bin/oj
#!/bin/sh
exec $PWD/online-judge-tools/oj "\$@"
EOF
$ chmod +x ~/bin/oj
```

It requires Python 3.5 or later now

## How to use

``` sh
$ oj [download,login] URL
$ oj submit URL FILE [-l LANGUAGE]
$ oj test [-c COMMAND] [TEST...]
```

For details, see `--help`.

## Example

``` sh
$ oj download http://agc001.contest.atcoder.jp/tasks/agc001_a
[+] problem recognized: <onlinejudge.atcoder.AtCoder object at 0x7f2925a5df60>
[x] GET: http://agc001.contest.atcoder.jp/tasks/agc001_a
[+] 200 OK

[*] sample 0
[x] input: 入力例 1
2
1 3 1 2
[+] saved to: test/sample-1.in
[x] output: 出力例 1
3
[+] saved to: test/sample-1.out

[*] sample 1
[x] input: 入力例 2
5
100 1 2 3 14 15 58 58 58 29
[+] saved to: test/sample-2.in
[x] output: 出力例 2
135
[+] saved to: test/sample-2.out

[*] sample 2
[x] input: Sample Input 1
2
1 3 1 2
[+] saved to: test/sample-3.in
[x] output: Sample Output 1
3
[+] saved to: test/sample-3.out

[*] sample 3
[x] input: Sample Input 2
5
100 1 2 3 14 15 58 58 58 29
[+] saved to: test/sample-4.in
[x] output: Sample Output 2
135
[+] saved to: test/sample-4.out
```

## FAQ

-   I cannot install this tool on my Windows machine. How should I do?
    -   Use Windows Subsystem for Linux (WSL). If your Windows is too and WSL is not supported, you can use virtual machines, MinGW or Cygwin, but you should buy a new machine.
-   Are there features to manage templates or snippets?
    -   No. They are not the responsibility of this tool. You should use plugins of your editor, like [thinca/vim-template](https://github.com/thinca/vim-template) or [Shougo/deoplete.nvim](https://github.com/Shougo/deoplete.nvim).
-   I usually make one directory per one contest (or, site). Is there a support for this style?
    -   Yes. You can use `--directory` (`-d`) option. However, I recommend to make one directory per one problem.
-   Can I specify problems by their IDs or names, instead of URLs?
    -   No. I have tried it once, but it is actually not so convenient and only increases the maintenance cost.
-   I don't want to give my password to this program.
    -   You can use this giving only your session tokens. Please see [here](https://github.com/kmyk/online-judge-tools/blob/master/LOGIN_WITH_COOKIES.md).

For other questions, use [Gitter](https://gitter.im/online-judge-tools/community) or other SNSs.

## Related Tools

conflicted:

-   [dj3500/hightail](https://github.com/dj3500/hightail) (GUI-based; I have never used)
-   [nodchip/OnlineJudgeHelper](https://github.com/nodchip/OnlineJudgeHelper) (buggy, not recommended)

not conflicted:

-   [shivawu/topcoder-greed](https://github.com/shivawu/topcoder-greed) for TopCoder Single Round Match
-   [FakePsyho/mmstats](https://github.com/FakePsyho/mmstats) for TopCoder Marathon Match
-   <https://community.topcoder.com/tc?module=Static&d1=applet&d2=plugins>

## License

MIT License<|MERGE_RESOLUTION|>--- conflicted
+++ resolved
@@ -25,12 +25,9 @@
     -   HackerRank
     -   Aizu Online Judge
     -   CS Academy
-<<<<<<< HEAD
-    -   Toph
-=======
     -   PKU JudgeOnline
     -   Kattis
->>>>>>> dfe74cc4
+    -   Toph (Problem Archive)
 -   Download system test cases
     -   Yukicoder
     -   Aizu Online Judge
@@ -47,7 +44,7 @@
     -   Codeforces
     -   HackerRank
     -   TopCoder (Marathon Match)
-    -   Toph
+    -   Toph (Problem Archive)
 -   Generate scanner for input  (experimental)
     -   AtCoder
     -   Yukicoder
