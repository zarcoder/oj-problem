# Python Version: 3.x
# -*- coding: utf-8 -*-
import argparse
import pathlib
import sys
import traceback
from typing import List, Optional

import onlinejudge
import onlinejudge.__about__ as version
import onlinejudge.implementation.logging as log
import onlinejudge.implementation.utils as utils
from onlinejudge.implementation.command.code_statistics import code_statistics
from onlinejudge.implementation.command.download import download
from onlinejudge.implementation.command.generate_output import generate_output
from onlinejudge.implementation.command.generate_scanner import generate_scanner
from onlinejudge.implementation.command.get_standings import get_standings
from onlinejudge.implementation.command.login import login
from onlinejudge.implementation.command.split_input import split_input, split_input_auto_footer
from onlinejudge.implementation.command.submit import submit
from onlinejudge.implementation.command.test import test
from onlinejudge.implementation.command.test_reactive import test_reactive


def version_check() -> None:
    if utils.is_update_available_on_pypi():
        log.warning('update available: %s -> %s', version.__version__, utils.get_latest_version_from_pypi())
        log.info('run: $ pip3 install -U %s', version.__package_name__)
        log.info('see: https://github.com/kmyk/online-judge-tools/blob/master/CHANGELOG.md')


def get_parser() -> argparse.ArgumentParser:
    parser = argparse.ArgumentParser(description='Tools for online judge services')
    parser.add_argument('-v', '--verbose', action='store_true')
    parser.add_argument('-c', '--cookie', type=pathlib.Path, default=utils.default_cookie_path, help='path to cookie. (default: {})'.format(utils.default_cookie_path))
    parser.add_argument('--version', action='store_true', help='print the online-judge-tools version number')
    subparsers = parser.add_subparsers(dest='subcommand', help='for details, see "{} COMMAND --help"'.format(sys.argv[0]))

    # download
    subparser = subparsers.add_parser('download', aliases=['d', 'dl'], help='download sample cases', formatter_class=argparse.RawTextHelpFormatter, epilog='''\
supported services:
  Anarchy Golf
  Aizu Online Judge
  AtCoder
  Codeforces
  Yukicoder
  CS Academy
  HackerRank
  PKU JudgeOnline
  Kattis
<<<<<<< HEAD
=======
  Toph (Problem Archive)
>>>>>>> 048936b7

supported services with --system:
  Aizu Online Judge
  Yukicoder

format string for --format:
  %i                    index: 1, 2, 3, ...
  %e                    extension: "in" or "out"
  %n                    name: e.g. "Sample Input 1", "system_test3.txt", ...
  %b                    os.path.basename(name)
  %d                    os.path.dirname(name)
  %%                    '%' itself
''')
    subparser.add_argument('url')
    subparser.add_argument('-f', '--format', help='a format string to specify paths of cases (defaut: "sample-%%i.%%e" if not --system)')  # default must be None for --system
    subparser.add_argument('-d', '--directory', type=pathlib.Path, help='a directory name for test cases (default: test/)')  # default must be None for guessing in submit command
    subparser.add_argument('--overwrite', action='store_true')
    subparser.add_argument('-n', '--dry-run', action='store_true', help='don\'t write to files')
    subparser.add_argument('-a', '--system', action='store_true', help='download system testcases')
    subparser.add_argument('-s', '--silent', action='store_true')
    subparser.add_argument('--json', action='store_true')

    # login
    subparser = subparsers.add_parser('login', aliases=['l'], help='login to a service', formatter_class=argparse.RawTextHelpFormatter, epilog='''\
supported services:
  AtCoder
  Codeforces
  Yukicoder
  TopCoder
  HackerRank
<<<<<<< HEAD
=======
  Toph
>>>>>>> 048936b7

strings for --method:
  github                for yukicoder, login via github (default)
  twitter               for yukicoder, login via twitter (not implementated yet)
''')
    subparser.add_argument('url')
    subparser.add_argument('-u', '--username')
    subparser.add_argument('-p', '--password')
    subparser.add_argument('--check', action='store_true', help='check whether you are logged in or not')
    subparser.add_argument('--method')

    # submit
    subparser = subparsers.add_parser('submit', aliases=['s'], help='submit your solution', formatter_class=argparse.RawTextHelpFormatter, epilog='''\
supported services:
  AtCoder
  Codeforces
  TopCoder (Marathon Match)
  Yukicoder
  HackerRank
<<<<<<< HEAD
=======
  Toph (Problem Archive)
>>>>>>> 048936b7

''')
    subparser.add_argument('url', nargs='?', help='the URL of the problem to submit. if not given, guessed from history of download command.')
    subparser.add_argument('file', type=pathlib.Path)
    subparser.add_argument('-l', '--language', help='narrow down language choices if ambiguous')
    subparser.add_argument('--no-guess', action='store_false', dest='guess')
    subparser.add_argument('-g', '--guess', action='store_true', help='guess the language for your file (default)')
    subparser.add_argument('--no-guess-latest', action='store_false', dest='guess_cxx_latest')
    subparser.add_argument('--guess-cxx-latest', action='store_true', help='use the lasest version for C++ (default)')
    subparser.add_argument('--guess-cxx-compiler', choices=('gcc', 'clang', 'all'), default='gcc', help='use the specified C++ compiler if both of GCC and Clang are available (default: gcc)')
    subparser.add_argument('--guess-python-version', choices=('2', '3', 'auto', 'all'), default='auto', help='shebang or modelines are used by default. write something like "#!/usr/bin/env python3". (default: auto)')
    subparser.add_argument('--guess-python-interpreter', choices=('cpython', 'pypy', 'all'), default='cpython', help='use the specified Python interpreter if both of CPython and PyPy are available (default: cpython)')
    subparser.add_argument('--format-dos2unix', action='store_true', help='replace CRLF with LF for given file')
    subparser.add_argument('--format-rstrip', action='store_true', help='remove trailing newlines from given file')
    subparser.add_argument('-G', '--golf', action='store_true', help='now equivalent to --format-dos2unix --format-rstrip')
    subparser.add_argument('--no-open', action='store_false', dest='open')
    subparser.add_argument('--open', action='store_true', default=True, help='open the result page after submission (default)')
    subparser.add_argument('--open-browser')
    subparser.add_argument('-w', '--wait', metavar='SECOND', type=float, default=3, help='sleep before submitting')
    subparser.add_argument('-y', '--yes', action='store_true', help='don\'t confirm')
    subparser.add_argument('--full-submission', action='store_true', help='for TopCoder Marathon Match. use this to do "Submit", the default behavier is "Test Examples".')

    # test
    subparser = subparsers.add_parser('test', aliases=['t'], help='test your code', formatter_class=argparse.RawTextHelpFormatter, epilog='''\
format string for --format:
  %s                    name
  %e                    extension: "in" or "out"
  (both %s and %e are required.)

tips:
  You can do similar things with shell: e.g. `for f in test/*.in ; do echo $f ; diff <(./a.out < $f) ${f/.in/.out} ; done`
''')
    subparser.add_argument('-c', '--command', default='./a.out', help='your solution to be tested. (default: "./a.out")')
    subparser.add_argument('-f', '--format', default='%s.%e', help='a format string to recognize the relationship of test cases. (default: "%%s.%%e")')
    subparser.add_argument('-d', '--directory', type=pathlib.Path, default=pathlib.Path('test'), help='a directory name for test cases (default: test/)')
    subparser.add_argument('-m', '--mode', choices=['all', 'line'], default='all', help='mode to check an output with the correct answer. (default: all)')
    subparser.add_argument('-1', '--line', dest='mode', action='store_const', const='line', help='equivalent to --mode line')
    subparser.add_argument('--no-rstrip', action='store_false', dest='rstrip')
    subparser.add_argument('--rstrip', action='store_true', help='rstrip output before compare (default)')
    subparser.add_argument('-s', '--silent', action='store_true', help='don\'t report output and correct answer even if not AC  (for --mode all)')
    subparser.add_argument('-e', '--error', type=float, help='check as floating point number: correct if its absolute or relative error doesn\'t exceed it')
    subparser.add_argument('-t', '--tle', type=float, help='set the time limit (in second) (default: inf)')
    subparser.add_argument('-i', '--print-input', action='store_true', help='print input cases if not AC')
    subparser.add_argument('--no-ignore-backup', action='store_false', dest='ignore_backup')
    subparser.add_argument('--ignore-backup', action='store_true', help='ignore backup files and hidden files (i.e. files like "*~", "\\#*\\#" and ".*") (default)')
    subparser.add_argument('--json', action='store_true')
    subparser.add_argument('test', nargs='*', type=pathlib.Path, help='paths of test cases. (if empty: globbed from --format)')

    # generate scanner
    subparser = subparsers.add_parser('generate-scanner', aliases=['g/s'], help='generate input scanner  (experimental)', formatter_class=argparse.RawTextHelpFormatter, epilog='''\
supported services:
  AtCoder

  (Yukicoder has been removed)
  (HackerRank has been removed)

example:
  http://agc001.contest.atcoder.jp/tasks/agc001_a
  input format:
    N
    L_1 L_2 \dots L_{2N}
  generated code:
    int N; cin >> N;
    vector<int> L(2*N); REPEAT (i,2*N) cin >> L[i];

tips:
  in Vim, the command "r! oj g/s -s http://agc001.contest.atcoder.jp/tasks/agc001_a" inserts above generated code.
  in Emacs, the command "C-u M-! oj g/s -s http://agc001.contest.atcoder.jp/tasks/agc001_a" does.
  I recommend that map it to some command, like "nnoremap <space>gs :r! oj generate-scanner --silent --repeat-macro=repeat ",
               and use some plugin for templates, e.g. https://github.com/thinca/vim-template.
''')
    subparser.add_argument('--repeat-macro', help='use repeat macro with given name')
    subparser.add_argument('--scanf', action='store_true', help='use scanf instead of cin')
    subparser.add_argument('-s', '--silent', action='store_true')
    subparser.add_argument('url')

    # generate output
    subparser = subparsers.add_parser('generate-output', aliases=['g/o'], help='generate output files form input and reference implementation', formatter_class=argparse.RawTextHelpFormatter, epilog='''\
format string for --format:
  %s                    name
  %e                    extension: "in" or "out"
  (both %s and %e are required.)

tips:
  You can do similar things with shell: e.g. `for f in test/*.in ; do ./a.out < $f > ${f/.in/.out} ; done`
''')
    subparser.add_argument('-c', '--command', default='./a.out', help='your solution to be tested. (default: "./a.out")')
    subparser.add_argument('-f', '--format', default='%s.%e', help='a format string to recognize the relationship of test cases. (default: "%%s.%%e")')
    subparser.add_argument('-d', '--directory', type=pathlib.Path, default=pathlib.Path('test'), help='a directory name for test cases (default: test/)')
    subparser.add_argument('test', nargs='*', type=pathlib.Path, help='paths of input cases. (if empty: globbed from --format)')
    subparser.add_argument('--no-ignore-backup', action='store_false', dest='ignore_backup')
    subparser.add_argument('--ignore-backup', action='store_true', help='ignore backup files and hidden files (i.e. files like "*~", "\\#*\\#" and ".*") (default)')

    # split input
    subparser = subparsers.add_parser('split-input', aliases=['s/i'], help='split a input file which contains many cases, using your implementation', formatter_class=argparse.RawTextHelpFormatter, epilog='''\
format string for --output:
  %i                    index

command for --command:
  Specify a command which outputs something after reading each case.
  It can be easily made from your solution for the problem.
  example:
    #include <iostream>
    using namespace std;
    int main() {
        while (true) {
            int v, e; cin >> v >> e;
            if (v == 0 and e == 0) break;
            for (int i = 0; i < e; ++ i) {
                int v, w; char c; cin >> v >> w >> c;
            }
            cout << "foo" << endl;
        }
        return 0;
    }

example:
  if original input is below, it consists of two cases:
    4 2
    0 1 A
    1 2 B
    6 6
    0 1 A
    0 2 A
    0 3 B
    0 4 A
    1 2 B
    4 5 C
    0 0
  then the result with appropriate options:
    4 2
    0 1 A
    1 2 B
    0 0
  ans
    6 6
    0 1 A
    0 2 A
    0 3 B
    0 4 A
    1 2 B
    4 5 C
    0 0
''')
    subparser.add_argument('-c', '--command', default='./a.out', help='your solution to be tested. (default: "./a.out")')
    subparser.add_argument('-i', '--input', metavar='PATH', required=True, help='input file  (required)')
    subparser.add_argument('-o', '--output', metavar='FORMAT', required=True, help='output path  (required)')
    subparser.add_argument('-t', '--time', metavar='SECOND', default=0.1, type=float, help='the interval between two cases')
    subparser.add_argument('--ignore', metavar='N', default=0, type=int, help='ignore initial N lines of input')
    subparser.add_argument('--header', help='put a header string to the output')
    subparser.add_argument('--footer', help='put a footer string to the output')
    subparser.add_argument('--auto-footer', action='store_const', const=split_input_auto_footer, dest='footer', help='use the original last line as a footer')

    # test reactive
    subparser = subparsers.add_parser('test-reactive', aliases=['t/r'], help='test for reactive problem', formatter_class=argparse.RawTextHelpFormatter, epilog='''\
''')
    subparser.add_argument('-c', '--command', default='./a.out', help='your solution to be tested. (default: "./a.out")')
    subparser.add_argument('judge', help='judge program using standard I/O')

    # code statistics
    subparser = subparsers.add_parser('code-statistics', aliases=['c/s'], help='print the code statistics used in Anarchy Golf', formatter_class=argparse.RawTextHelpFormatter, epilog='''\
''')
    subparser.add_argument('file')

    # get standings
    subparser = subparsers.add_parser('get-standings', help='get and print the standings', formatter_class=argparse.RawTextHelpFormatter, epilog='''\
supported services:
  TopCoder (Marathon Match)
''')
    subparser.add_argument('url')
    subparser.add_argument('-f', '--format', choices=['csv', 'tsv', 'json'], default='tsv', help='default: tsv')

    return parser


def run_program(args: argparse.Namespace, parser: argparse.ArgumentParser) -> None:
    if args.version:
        print('online-judge-tools {}'.format(onlinejudge.__version__))
        exit(0)
    if args.verbose:
        log.setLevel(log.logging.DEBUG)
    log.debug('args: %s', str(args))

    if args.subcommand in ['download', 'd', 'dl']:
        download(args)
    elif args.subcommand in ['login', 'l']:
        login(args)
    elif args.subcommand in ['submit', 's']:
        submit(args)
    elif args.subcommand in ['test', 't']:
        test(args)
    elif args.subcommand in ['test-reactive', 't/r']:
        test_reactive(args)
    elif args.subcommand in ['generate-scanner', 'g/s']:
        generate_scanner(args)
    elif args.subcommand in ['generate-output', 'g/o']:
        generate_output(args)
    elif args.subcommand in ['split-input', 's/i']:
        split_input(args)
    elif args.subcommand in ['code-statistics', 'c/s']:
        code_statistics(args)
    elif args.subcommand == 'get-standings':
        get_standings(args)
    else:
        parser.print_help(file=sys.stderr)
        sys.exit(1)


def main(args: Optional[List[str]] = None) -> None:
    log.addHandler(log.logging.StreamHandler(sys.stderr))
    log.setLevel(log.logging.INFO)
    version_check()
    parser = get_parser()
    namespace = parser.parse_args(args=args)
    try:
        run_program(namespace, parser=parser)
    except NotImplementedError as e:
        log.debug('\n' + traceback.format_exc())
        log.error('NotImplementedError')
        log.info('The operation you specified is not supported yet. Pull requests are welcome.')
        log.info('see: https://github.com/kmyk/online-judge-tools/blob/master/CONTRIBUTING.md')<|MERGE_RESOLUTION|>--- conflicted
+++ resolved
@@ -48,10 +48,7 @@
   HackerRank
   PKU JudgeOnline
   Kattis
-<<<<<<< HEAD
-=======
   Toph (Problem Archive)
->>>>>>> 048936b7
 
 supported services with --system:
   Aizu Online Judge
@@ -82,10 +79,7 @@
   Yukicoder
   TopCoder
   HackerRank
-<<<<<<< HEAD
-=======
   Toph
->>>>>>> 048936b7
 
 strings for --method:
   github                for yukicoder, login via github (default)
@@ -105,10 +99,7 @@
   TopCoder (Marathon Match)
   Yukicoder
   HackerRank
-<<<<<<< HEAD
-=======
   Toph (Problem Archive)
->>>>>>> 048936b7
 
 ''')
     subparser.add_argument('url', nargs='?', help='the URL of the problem to submit. if not given, guessed from history of download command.')
